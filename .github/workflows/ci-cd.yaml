<<<<<<< HEAD
name: CI-CD
on:
  push:
    branches: [ "main", "develop", "releases/**", "hotfix/**" ]
  pull_request:
    types: [ opened, synchronize, reopened ]
  workflow_dispatch:


permissions:
  id-token: write
  contents: read
  issues: write
  pull-requests: write

jobs:
  deploy_to_artifactory:
    name: CI-CD
    runs-on: ubuntu-latest
    steps:
      - name: Git Checkout
        uses: actions/checkout@v4
=======
  name: CI-CD
  on:
    push:
      branches: [ "main", "develop", "releases/**", "hotfix/**" ]
    pull_request:
      types: [ opened, synchronize, reopened ]
    workflow_dispatch:


  permissions:
    id-token: write
    contents: read
    issues: write
    pull-requests: write

  jobs:
    cloudrun:
      name: CI-CD
      runs-on: ubuntu-latest
      steps:
        - name: Git Checkout
          uses: actions/checkout@v4
>>>>>>> f655384d

        - name: Setup Java
          uses: actions/setup-java@v4
          with:
            distribution: temurin
            java-version: 21
            cache: gradle

        - name: Install Dependencies
          run: ./gradlew build --no-daemon

        - name: Run Coverage
          run: |
            chmod +x gradlew
            ./gradlew jacocoTestReport
          if: github.event_name != 'workflow_dispatch'

<<<<<<< HEAD
      - name: Upload Report
        uses: actions/upload-artifact@v4
        with:
          name: report.xml
          path: ${{ github.workspace }}/build/reports/jacoco/test/jacocoTestReport.xml
        if: github.event_name != 'workflow_dispatch'

      - name: Add coverage to PR
        id: jacoco
        uses: madrapps/jacoco-report@v1.7.1
        with:
          paths: |
            ${{ github.workspace }}/build/reports/jacoco/test/jacocoTestReport.xml
          token: ${{ secrets.GITHUB_TOKEN }}
          min-coverage-overall: 80
          min-coverage-changed-files: 60
        if: github.event_name != 'workflow_dispatch'

      - name: Fail PR if overall coverage is less than 80%
        if: ${{ github.event_name == 'pull_requests' && steps.jacoco.outputs.coverage-overall < 80.0 }}
        uses: actions/github-script@v6
        with:
          script: |
            core.setFailed('Overall coverage is less than 80%!')
=======
        - name: Upload Report
          uses: actions/upload-artifact@v4
          with:
            name: report.xml
            path: ${{ github.workspace }}/build/reports/jacoco/test/jacocoTestReport.xml
          if: github.event_name != 'workflow_dispatch'

        - name: Add coverage to PR
          id: jacoco
          uses: madrapps/jacoco-report@v1.7.1
          with:
            paths: |
              ${{ github.workspace }}/build/reports/jacoco/test/jacocoTestReport.xml
            token: ${{ secrets.GITHUB_TOKEN }}
            min-coverage-overall: 80
            min-coverage-changed-files: 60
          if: github.event_name != 'workflow_dispatch'
>>>>>>> f655384d

        - name: Fail PR if overall coverage is less than 80%
          if: ${{ steps.jacoco.outputs.coverage-overall < 80.0 }}
          uses: actions/github-script@v6
          with:
            script: |
              core.setFailed('Overall coverage is less than 80%!')

        - name: Authenticate with GCP
          uses: google-github-actions/auth@v2
          with:
            service_account: ${{ secrets.GCP_SERVICE_ACCOUNT_KEY }}
            workload_identity_provider: ${{ secrets.GCP_WORKLOAD_IDENTITY_FEDERATION }}

        - name: Set up Cloud SDK
          uses: google-github-actions/setup-gcloud@v2
          with:
            version: '>= 363.0.0'

<<<<<<< HEAD
      - name: Cache Docker layers
        uses: actions/cache@v4
        with:
          path: |
            /tmp/.buildx-cache
          key: ${{ runner.os }}-docker-${{ github.sha }}
          restore-keys: |
            ${{ runner.os }}-docker-

      - name: Enable BuildKit
        run: |
          echo "{ \"experimental\": true }" | sudo tee /etc/docker/daemon.json
          echo "DOCKER_BUILDKIT=1" | tee -a /etc/environment
          sudo systemctl restart docker

      - name: Build Image
        run: |
          docker buildx build --file Dockerfile \
          --tag ${{ secrets.PROJECT_REGION }}-docker.pkg.dev/${{ secrets.PROJECT_ID }}/${{ secrets.REPOSITORY_NAME }}/${{ secrets.GCP_IMAGE_NAME }} \
          --cache-from=type=registry,ref=${{ secrets.PROJECT_REGION }}-docker.pkg.dev/${{ secrets.PROJECT_ID }}/${{ secrets.REPOSITORY_NAME }}/cache:latest \
          --cache-to=type=registry,ref=${{ secrets.PROJECT_REGION }}-docker.pkg.dev/${{ secrets.PROJECT_ID }}/${{ secrets.REPOSITORY_NAME }}/cache:latest,mode=max \
          --push .

      - name: Push Image
        run: docker push ${{ secrets.PROJECT_REGION }}-docker.pkg.dev/${{ secrets.PROJECT_ID }}/${{ secrets.REPOSITORY_NAME }}/${{ secrets.GCP_IMAGE_NAME }}
=======
        - name: Docker Auth
          run: |-
            gcloud auth configure-docker ${{ secrets.PROJECT_REGION }}-docker.pkg.dev --quiet
>>>>>>> f655384d

        - name: Build Image
          run: |
            docker build . --file Dockerfile --tag ${{ secrets.PROJECT_REGION }}-docker.pkg.dev/${{ secrets.PROJECT_ID }}/${{ secrets.REPOSITORY_NAME }}/${{ secrets.GCP_IMAGE_NAME }}

        - name: Push Image
          run: docker push ${{ secrets.PROJECT_REGION }}-docker.pkg.dev/${{ secrets.PROJECT_ID }}/${{ secrets.REPOSITORY_NAME }}/${{ secrets.GCP_IMAGE_NAME }}

        - name: Slack notification
          uses: 8398a7/action-slack@v3
          with:
            status: custom
            fields: workflow,job,commit,repo,ref,author,took
            custom_payload: |
              {
                attachments: [{
                  color: '${{ job.status }}' === 'success' ? 'good' : '${{ job.status }}' === 'failure' ? 'danger' : 'warning',
                  text: `Action Name: ${process.env.AS_WORKFLOW}\n Repository Name:${process.env.AS_REPO}@${process.env.AS_REF} by ${process.env.AS_AUTHOR} ${{ job.status }} in ${process.env.AS_TOOK}`,
                }]
              }
          env:
            SLACK_WEBHOOK_URL: ${{ secrets.SLACK_WEBHOOK_URL }}
          if: always()<|MERGE_RESOLUTION|>--- conflicted
+++ resolved
@@ -1,27 +1,3 @@
-<<<<<<< HEAD
-name: CI-CD
-on:
-  push:
-    branches: [ "main", "develop", "releases/**", "hotfix/**" ]
-  pull_request:
-    types: [ opened, synchronize, reopened ]
-  workflow_dispatch:
-
-
-permissions:
-  id-token: write
-  contents: read
-  issues: write
-  pull-requests: write
-
-jobs:
-  deploy_to_artifactory:
-    name: CI-CD
-    runs-on: ubuntu-latest
-    steps:
-      - name: Git Checkout
-        uses: actions/checkout@v4
-=======
   name: CI-CD
   on:
     push:
@@ -44,7 +20,6 @@
       steps:
         - name: Git Checkout
           uses: actions/checkout@v4
->>>>>>> f655384d
 
         - name: Setup Java
           uses: actions/setup-java@v4
@@ -62,32 +37,6 @@
             ./gradlew jacocoTestReport
           if: github.event_name != 'workflow_dispatch'
 
-<<<<<<< HEAD
-      - name: Upload Report
-        uses: actions/upload-artifact@v4
-        with:
-          name: report.xml
-          path: ${{ github.workspace }}/build/reports/jacoco/test/jacocoTestReport.xml
-        if: github.event_name != 'workflow_dispatch'
-
-      - name: Add coverage to PR
-        id: jacoco
-        uses: madrapps/jacoco-report@v1.7.1
-        with:
-          paths: |
-            ${{ github.workspace }}/build/reports/jacoco/test/jacocoTestReport.xml
-          token: ${{ secrets.GITHUB_TOKEN }}
-          min-coverage-overall: 80
-          min-coverage-changed-files: 60
-        if: github.event_name != 'workflow_dispatch'
-
-      - name: Fail PR if overall coverage is less than 80%
-        if: ${{ github.event_name == 'pull_requests' && steps.jacoco.outputs.coverage-overall < 80.0 }}
-        uses: actions/github-script@v6
-        with:
-          script: |
-            core.setFailed('Overall coverage is less than 80%!')
-=======
         - name: Upload Report
           uses: actions/upload-artifact@v4
           with:
@@ -105,10 +54,9 @@
             min-coverage-overall: 80
             min-coverage-changed-files: 60
           if: github.event_name != 'workflow_dispatch'
->>>>>>> f655384d
 
         - name: Fail PR if overall coverage is less than 80%
-          if: ${{ steps.jacoco.outputs.coverage-overall < 80.0 }}
+          if: ${{ github.event_name == 'pull_requests' && steps.jacoco.outputs.coverage-overall < 80.0 }}
           uses: actions/github-script@v6
           with:
             script: |
@@ -125,37 +73,9 @@
           with:
             version: '>= 363.0.0'
 
-<<<<<<< HEAD
-      - name: Cache Docker layers
-        uses: actions/cache@v4
-        with:
-          path: |
-            /tmp/.buildx-cache
-          key: ${{ runner.os }}-docker-${{ github.sha }}
-          restore-keys: |
-            ${{ runner.os }}-docker-
-
-      - name: Enable BuildKit
-        run: |
-          echo "{ \"experimental\": true }" | sudo tee /etc/docker/daemon.json
-          echo "DOCKER_BUILDKIT=1" | tee -a /etc/environment
-          sudo systemctl restart docker
-
-      - name: Build Image
-        run: |
-          docker buildx build --file Dockerfile \
-          --tag ${{ secrets.PROJECT_REGION }}-docker.pkg.dev/${{ secrets.PROJECT_ID }}/${{ secrets.REPOSITORY_NAME }}/${{ secrets.GCP_IMAGE_NAME }} \
-          --cache-from=type=registry,ref=${{ secrets.PROJECT_REGION }}-docker.pkg.dev/${{ secrets.PROJECT_ID }}/${{ secrets.REPOSITORY_NAME }}/cache:latest \
-          --cache-to=type=registry,ref=${{ secrets.PROJECT_REGION }}-docker.pkg.dev/${{ secrets.PROJECT_ID }}/${{ secrets.REPOSITORY_NAME }}/cache:latest,mode=max \
-          --push .
-
-      - name: Push Image
-        run: docker push ${{ secrets.PROJECT_REGION }}-docker.pkg.dev/${{ secrets.PROJECT_ID }}/${{ secrets.REPOSITORY_NAME }}/${{ secrets.GCP_IMAGE_NAME }}
-=======
         - name: Docker Auth
           run: |-
             gcloud auth configure-docker ${{ secrets.PROJECT_REGION }}-docker.pkg.dev --quiet
->>>>>>> f655384d
 
         - name: Build Image
           run: |
